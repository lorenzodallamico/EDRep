--- conflicted
+++ resolved
@@ -1,25 +1,11 @@
-<<<<<<< HEAD
-![Alt text](img/logo.png)
-<!-- <img src="img/logo.png" alt="logo" style="height:150px;" /> -->
+<img src="img/logo.png" alt="logo" style="height:120px;" />
 
-
-<!-- | **[Documentation]()** | **[Paper](https://openreview.net/pdf?id=9M4NKMZOPu)** | -->
-
-| **[Paper](https://openreview.net/pdf?id=9M4NKMZOPu)** |
-=======
-<img src="img/logo.png" alt="logo" style="height:120px;" />
->>>>>>> 4d2c280b
-
-<!-- | **[Documentation]()** --> | **[Paper](https://openreview.net/pdf?id=9M4NKMZOPu)** | 
+<!-- | **[Documentation]()** --> 
+| **[Paper](https://openreview.net/pdf?id=9M4NKMZOPu)** | 
 
 This is the Python implementation of the work presented in [(Dall'Amico, Belliardo - *Learning distributed representations with efficient SoftMax normalization*)](https://openreview.net/pdf?id=9M4NKMZOPu). We propose a *2Vec*-like algorithm, formulated for as a general purpose embedding problem. We consider a set of $n$ objects for which we want to obtain a distributed representation $X \in \mathbb{R}^{n\times d}$ in a $d$-dimensional Euclidean space. The algorithm requires a probability matrix $P \in \mathbb{R}^{n\times n}$ as input whose entries $P_{ij}$ are a measure of affinity between the objects $i$ and $j$. We then train the following loss function to generate embedding vectors (contained in the rows of $X$) that best approximate the input distribution described by the matrix $P$.
 
-<<<<<<< HEAD
-<!-- <img src="img/eq.png" alt="logo" style="height:120px;" /> -->
-![Alt text](img/eq.png)
-=======
 <img src="img/eq.png" alt="logo" style="height:140px;" />
->>>>>>> 4d2c280b
 
 where $y_i$ is the $i$-th row of $Y$ and $\mathcal{U}_{n \times d}$ is the set of all matrices of size $n\times d$ whose rows have unitary norm. In words, we propose a variational approach based on the use of the softmax function of $XX^T$ to learn the embedding, in the spirit of *2Vec* algorithms. 
 
@@ -27,7 +13,9 @@
 
 In our implementation, we also consider the case in which $P$ is a rectangular matrix $P\in \mathbb{R}^{n\times m}$ and two embedding matrices need to be learned: $X \in \mathbb{R}^{n\times d}, Y \in \mathbb{R}^{m\times d}$. We refer the reader to the paper and to the documentation for further details on this use case.
 
-> We refer the user to the [**paper**](https://openreview.net/pdf?id=9M4NKMZOPu) and to the [**documentation**]() for further details and examples.
+<!-- > We refer the user to the [**paper**](https://openreview.net/pdf?id=9M4NKMZOPu) and to the [**documentation**]() for further details and examples. -->
+
+> We refer the user to the [**paper**](https://openreview.net/pdf?id=9M4NKMZOPu) for further details.
 
 
 ## Installation
